--- conflicted
+++ resolved
@@ -73,11 +73,7 @@
 
 + Get a [readable stream][readable-stream] of decoded values from an Avro
   container file (see the [`BlockDecoder` API][decoder-api] for an example
-<<<<<<< HEAD
-  including checksum validation):
-=======
   compressed using [Snappy][snappy]):
->>>>>>> 1393881e
 
   ```javascript
   avro.createFileDecoder('./values.avro')
